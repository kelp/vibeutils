const std = @import("std");

/// Metadata for utilities requiring libc
pub const UtilityMeta = struct {
    name: []const u8,
    path: []const u8,
    needs_libc: bool,
    description: []const u8,
};

/// All utilities with their metadata
/// Note: All utilities currently need libc due to c_allocator usage in common library
<<<<<<< HEAD
pub const utilities = [_]UtilityMeta{ .{ .name = "echo", .path = "src/echo.zig", .needs_libc = true, .description = "Display text" }, .{ .name = "cat", .path = "src/cat.zig", .needs_libc = true, .description = "Concatenate and display files" }, .{ .name = "ls", .path = "src/ls/main.zig", .needs_libc = true, .description = "List directory contents" }, .{ .name = "cp", .path = "src/cp.zig", .needs_libc = true, .description = "Copy files and directories" }, .{ .name = "mv", .path = "src/mv.zig", .needs_libc = true, .description = "Move files and directories" }, .{ .name = "rm", .path = "src/rm.zig", .needs_libc = true, .description = "Remove files and directories" }, .{ .name = "mkdir", .path = "src/mkdir.zig", .needs_libc = true, .description = "Create directories" }, .{ .name = "rmdir", .path = "src/rmdir.zig", .needs_libc = true, .description = "Remove empty directories" }, .{ .name = "touch", .path = "src/touch.zig", .needs_libc = true, .description = "Update file timestamps" }, .{ .name = "pwd", .path = "src/pwd.zig", .needs_libc = true, .description = "Print working directory" }, .{ .name = "dirname", .path = "src/dirname.zig", .needs_libc = true, .description = "Extract directory name from file path" }, .{ .name = "chmod", .path = "src/chmod.zig", .needs_libc = true, .description = "Change file mode bits" }, .{ .name = "chown", .path = "src/chown.zig", .needs_libc = true, .description = "Change file ownership" }, .{ .name = "ln", .path = "src/ln.zig", .needs_libc = true, .description = "Create hard and symbolic links" }, .{ .name = "basename", .path = "src/basename.zig", .needs_libc = true, .description = "Strip directory and suffix from filenames" }, .{ .name = "sleep", .path = "src/sleep.zig", .needs_libc = true, .description = "Delay for a specified amount of time" }, .{ .name = "true", .path = "src/true.zig", .needs_libc = true, .description = "Return a successful exit status" }, .{ .name = "false", .path = "src/false.zig", .needs_libc = true, .description = "Do nothing, unsuccessfully" } };
=======
pub const utilities = [_]UtilityMeta{
    .{ .name = "echo", .path = "src/echo.zig", .needs_libc = true, .description = "Display text" },
    .{ .name = "cat", .path = "src/cat.zig", .needs_libc = true, .description = "Concatenate and display files" },
    .{ .name = "ls", .path = "src/ls/main.zig", .needs_libc = true, .description = "List directory contents" },
    .{ .name = "cp", .path = "src/cp.zig", .needs_libc = true, .description = "Copy files and directories" },
    .{ .name = "mv", .path = "src/mv.zig", .needs_libc = true, .description = "Move files and directories" },
    .{ .name = "rm", .path = "src/rm.zig", .needs_libc = true, .description = "Remove files and directories" },
    .{ .name = "mkdir", .path = "src/mkdir.zig", .needs_libc = true, .description = "Create directories" },
    .{ .name = "rmdir", .path = "src/rmdir.zig", .needs_libc = true, .description = "Remove empty directories" },
    .{ .name = "touch", .path = "src/touch.zig", .needs_libc = true, .description = "Update file timestamps" },
    .{ .name = "pwd", .path = "src/pwd.zig", .needs_libc = true, .description = "Print working directory" },
    .{ .name = "dirname", .path = "src/dirname.zig", .needs_libc = true, .description = "Extract directory name from file path" },
    .{ .name = "chmod", .path = "src/chmod.zig", .needs_libc = true, .description = "Change file mode bits" },
    .{ .name = "chown", .path = "src/chown.zig", .needs_libc = true, .description = "Change file ownership" },
    .{ .name = "ln", .path = "src/ln.zig", .needs_libc = true, .description = "Create hard and symbolic links" },
    .{ .name = "basename", .path = "src/basename.zig", .needs_libc = true, .description = "Strip directory and suffix from filenames" },
    .{ .name = "sleep", .path = "src/sleep.zig", .needs_libc = true, .description = "Delay for a specified amount of time" },
    .{ .name = "true", .path = "src/true.zig", .needs_libc = true, .description = "Return a successful exit status" },
    .{ .name = "false", .path = "src/false.zig", .needs_libc = true, .description = "Do nothing, unsuccessfully" },
    .{ .name = "yes", .path = "src/yes.zig", .needs_libc = true, .description = "Output a string repeatedly until killed" },
};
>>>>>>> 59c3a5c0

/// Parse version from ZON content string
/// Returns a string that must be freed by the caller using the same allocator
/// Caller owns the returned memory
fn parseVersionFromContent(allocator: std.mem.Allocator, zon_content: []const u8) ![]const u8 {
    // Safely find version field with bounds checking
    const version_patterns = [_][]const u8{
        ".version = \"",
        "version = \"",
        ".version=\"",
        "version=\"",
    };

    var version_start: ?usize = null;
    var pattern_len: usize = 0;

    // Find version pattern
    for (version_patterns) |pattern| {
        if (std.mem.indexOf(u8, zon_content, pattern)) |start| {
            version_start = start + pattern.len;
            pattern_len = pattern.len;
            break;
        }
    }

    const start_idx = version_start orelse return error.VersionFieldNotFound;

    // Bounds check
    if (start_idx >= zon_content.len) {
        return error.VersionFieldMalformed;
    }

    // Find closing quote with bounds checking
    const end_idx = std.mem.indexOfScalarPos(u8, zon_content, start_idx, '"') orelse
        return error.VersionFieldMalformed;

    // Additional bounds and sanity checks
    if (end_idx <= start_idx or end_idx >= zon_content.len) {
        return error.VersionFieldMalformed;
    }

    const version = zon_content[start_idx..end_idx];

    // Validate version format (basic semantic version check)
    if (version.len == 0 or version.len > 20) {
        return error.VersionFormatInvalid;
    }

    // Check for basic version pattern (digits and dots)
    for (version) |c| {
        if (!std.ascii.isDigit(c) and c != '.' and c != '-' and !std.ascii.isAlphabetic(c)) {
            return error.VersionFormatInvalid;
        }
    }

    return allocator.dupe(u8, version);
}

/// Parse version from build.zig.zon safely
/// Returns a string that must be freed by the caller using the same allocator
/// Caller owns the returned memory
pub fn parseVersion(allocator: std.mem.Allocator) ![]const u8 {
    const zon_content = std.fs.cwd().readFileAlloc(allocator, "build.zig.zon", 4096) catch |err| switch (err) {
        error.FileNotFound => return error.BuildZonFileNotFound,
        error.OutOfMemory => return error.OutOfMemory,
        else => return error.BuildZonReadFailed,
    };
    defer allocator.free(zon_content);

    return parseVersionFromContent(allocator, zon_content);
}

/// Validate that all utility source files exist and are accessible
/// Returns an error if any utility source file is missing or inaccessible
pub fn validateUtilities() !void {
    for (utilities) |util| {
        const path = util.path;
        std.fs.cwd().access(path, .{}) catch |err| switch (err) {
            error.FileNotFound => {
                std.log.err("Utility source file not found: {s}", .{path});
                return error.UtilitySourceNotFound;
            },
            error.PermissionDenied => {
                std.log.err("Cannot access utility source file: {s}", .{path});
                return error.UtilitySourceAccessDenied;
            },
            else => return err,
        };
    }
}

// ============================================================================
// TESTS
// ============================================================================

const testing = std.testing;

test "parseVersionFromContent - valid version formats" {
    // Test the parsing logic directly using in-memory content - no file manipulation needed
    const test_cases = [_]struct {
        content: []const u8,
        expected: []const u8,
    }{
        .{ .content = ".version = \"1.0.0\",", .expected = "1.0.0" },
        .{ .content = "version = \"2.1.3\",", .expected = "2.1.3" },
        .{ .content = ".version=\"0.1.0-alpha\",", .expected = "0.1.0-alpha" },
        .{ .content = "version=\"1.2.3-beta.1\",", .expected = "1.2.3-beta.1" },
        .{ .content = ".version = \"10.20.30\",", .expected = "10.20.30" },
    };

    for (test_cases) |case| {
        const version = try parseVersionFromContent(testing.allocator, case.content);
        defer testing.allocator.free(version);

        try testing.expectEqualStrings(case.expected, version);
    }
}

test "parseVersionFromContent - error cases" {
    const test_cases = [_]struct {
        content: []const u8,
        expected_error: anyerror,
    }{
        .{ .content = "no version field", .expected_error = error.VersionFieldNotFound },
        .{ .content = ".version = \"", .expected_error = error.VersionFieldMalformed },
        .{ .content = ".version = \"\",", .expected_error = error.VersionFieldMalformed },
    };

    for (test_cases) |case| {
        const result = parseVersionFromContent(testing.allocator, case.content);
        try testing.expectError(case.expected_error, result);
    }
}

test "parseVersion - empty content" {
    // Test parsing empty content - this simulates the missing version field case
    // This is safer than manipulating the real build.zig.zon file

    const result = parseVersionFromContent(testing.allocator, "");
    try testing.expectError(error.VersionFieldNotFound, result);
}

test "validateUtilities - all utilities exist" {
    // This test assumes the utilities exist in the actual project structure
    // In a real project, this would pass when run from the project root
    const result = validateUtilities();

    // The test might fail if run from a different directory, but that's expected
    // This test is more for ensuring the function doesn't crash
    _ = result catch {};
}

test "validateUtilities - handles missing files gracefully" {
    // This test would fail if utilities don't exist, which is expected behavior
    // In a real project context, this validates that the function works correctly
    // when called from a directory without the utility source files

    // We can't easily test this without changing directories, so we'll just
    // ensure the function can be called without crashing
    const result = validateUtilities();

    // If we're in the project directory, it should succeed
    // If not, it should fail with UtilitySourceNotFound
    result catch |err| switch (err) {
        error.UtilitySourceNotFound => {}, // Expected when not in project dir
        else => return err, // Unexpected error
    };
}<|MERGE_RESOLUTION|>--- conflicted
+++ resolved
@@ -10,9 +10,6 @@
 
 /// All utilities with their metadata
 /// Note: All utilities currently need libc due to c_allocator usage in common library
-<<<<<<< HEAD
-pub const utilities = [_]UtilityMeta{ .{ .name = "echo", .path = "src/echo.zig", .needs_libc = true, .description = "Display text" }, .{ .name = "cat", .path = "src/cat.zig", .needs_libc = true, .description = "Concatenate and display files" }, .{ .name = "ls", .path = "src/ls/main.zig", .needs_libc = true, .description = "List directory contents" }, .{ .name = "cp", .path = "src/cp.zig", .needs_libc = true, .description = "Copy files and directories" }, .{ .name = "mv", .path = "src/mv.zig", .needs_libc = true, .description = "Move files and directories" }, .{ .name = "rm", .path = "src/rm.zig", .needs_libc = true, .description = "Remove files and directories" }, .{ .name = "mkdir", .path = "src/mkdir.zig", .needs_libc = true, .description = "Create directories" }, .{ .name = "rmdir", .path = "src/rmdir.zig", .needs_libc = true, .description = "Remove empty directories" }, .{ .name = "touch", .path = "src/touch.zig", .needs_libc = true, .description = "Update file timestamps" }, .{ .name = "pwd", .path = "src/pwd.zig", .needs_libc = true, .description = "Print working directory" }, .{ .name = "dirname", .path = "src/dirname.zig", .needs_libc = true, .description = "Extract directory name from file path" }, .{ .name = "chmod", .path = "src/chmod.zig", .needs_libc = true, .description = "Change file mode bits" }, .{ .name = "chown", .path = "src/chown.zig", .needs_libc = true, .description = "Change file ownership" }, .{ .name = "ln", .path = "src/ln.zig", .needs_libc = true, .description = "Create hard and symbolic links" }, .{ .name = "basename", .path = "src/basename.zig", .needs_libc = true, .description = "Strip directory and suffix from filenames" }, .{ .name = "sleep", .path = "src/sleep.zig", .needs_libc = true, .description = "Delay for a specified amount of time" }, .{ .name = "true", .path = "src/true.zig", .needs_libc = true, .description = "Return a successful exit status" }, .{ .name = "false", .path = "src/false.zig", .needs_libc = true, .description = "Do nothing, unsuccessfully" } };
-=======
 pub const utilities = [_]UtilityMeta{
     .{ .name = "echo", .path = "src/echo.zig", .needs_libc = true, .description = "Display text" },
     .{ .name = "cat", .path = "src/cat.zig", .needs_libc = true, .description = "Concatenate and display files" },
@@ -34,7 +31,6 @@
     .{ .name = "false", .path = "src/false.zig", .needs_libc = true, .description = "Do nothing, unsuccessfully" },
     .{ .name = "yes", .path = "src/yes.zig", .needs_libc = true, .description = "Output a string repeatedly until killed" },
 };
->>>>>>> 59c3a5c0
 
 /// Parse version from ZON content string
 /// Returns a string that must be freed by the caller using the same allocator
