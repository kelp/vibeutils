--- conflicted
+++ resolved
@@ -27,11 +27,8 @@
     .{ .name = "ln", .path = "src/ln.zig", .needs_libc = true, .description = "Create hard and symbolic links" },
     .{ .name = "basename", .path = "src/basename.zig", .needs_libc = true, .description = "Strip directory and suffix from filenames" },
     .{ .name = "sleep", .path = "src/sleep.zig", .needs_libc = true, .description = "Delay for a specified amount of time" },
-<<<<<<< HEAD
     .{ .name = "true", .path = "src/true.zig", .needs_libc = true, .description = "Return a successful exit status" },
-=======
-    .{ .name = "false", .path = "src/false.zig", .needs_libc = true, .description = "Do nothing, unsuccessfully" },
->>>>>>> bff52a4f
+    .{ .name = "false", .path = "src/false.zig", .needs_libc = true, .description = "Do nothing, unsuccessfully" }
 };
 
 /// Parse version from ZON content string
