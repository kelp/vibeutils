--- conflicted
+++ resolved
@@ -1182,43 +1182,12 @@
     defer buffer.deinit();
     const options = RmOptions{ .force = false, .interactive = false, .interactive_once = false, .recursive = false, .verbose = false };
 
-<<<<<<< HEAD
     // Create a test directory to simulate path traversal attempts
     var tmp_dir = std.testing.tmpDir(.{});
     defer tmp_dir.cleanup();
 
     // Create a test file
     try tmp_dir.dir.writeFile(.{ .sub_path = "test_file.txt", .data = "test content" });
-=======
-    // Create a temporary directory for safe testing
-    var tmp_dir = testing.tmpDir(.{});
-    defer tmp_dir.cleanup();
-
-    // Create a test file in the temp directory
-    const test_file = try tmp_dir.dir.createFile("test_file.txt", .{});
-    test_file.close();
-
-    // Get the temp directory path
-    var path_buf: [std.fs.max_path_bytes]u8 = undefined;
-    const tmp_path = try tmp_dir.dir.realpath(".", &path_buf);
-
-    // Try various path traversal attempts using the temp directory
-    const malicious_paths = [_][]const u8{
-        // These will attempt to escape the temp directory but should be caught
-        try std.fmt.allocPrint(testing.allocator, "{s}/../../../etc/passwd", .{tmp_path}),
-        try std.fmt.allocPrint(testing.allocator, "{s}/nonexistent/../../sensitive_file", .{tmp_path}),
-        // This tests absolute path protection for system directories
-        "/private/tmp/test_nonexistent_file_that_should_not_exist_12345",
-    };
-    defer for (malicious_paths[0..2]) |path| {
-        testing.allocator.free(path);
-    };
-
-    for (malicious_paths) |path| {
-        // Should safely handle path traversal attempts without actually trying to remove system files
-        removeFiles(testing.allocator, &.{path}, buffer.writer(), options) catch {};
-    }
->>>>>>> 947a6de0
 
     // Get the test file path
     var path_buf: [std.fs.max_path_bytes]u8 = undefined;
