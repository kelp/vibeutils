const std = @import("std");
const utils = @import("build/utils.zig");

pub fn build(b: *std.Build) void {
    const target = b.standardTargetOptions(.{});
    const optimize = b.standardOptimizeOption(.{});
    
    // Coverage option - now uses Zig's native coverage
    const coverage = b.option(bool, "coverage", "Generate test coverage") orelse false;


    // Validate utilities exist before building
    utils.validateUtilities() catch |err| {
        std.log.err("Utility validation failed: {}", .{err});
        return; // Let build system handle the error gracefully
    };

    // Build options with version from build.zig.zon using safe parser
    const build_options = b.addOptions();
    
    const version = utils.parseVersion(b.allocator) catch |err| {
        std.log.err("Failed to parse version from build.zig.zon: {}", .{err});
        std.log.err("Ensure build.zig.zon exists and contains a valid .version field", .{});
        return; // Let build system handle the error gracefully
    };
    defer b.allocator.free(version); // Free the allocated version string
    
    build_options.addOption([]const u8, "version", version);
    
    // Create build_options module once and reuse it
    const build_options_module = build_options.createModule();
    
    // Common library module
    const common = b.addModule("common", .{
        .root_source_file = b.path("src/common/lib.zig"),
        .imports = &.{
            .{ .name = "build_options", .module = build_options_module },
        },
    });

    // Build utilities using metadata-driven approach
    for (utils.utilities) |util| {
        buildUtility(b, util, target, optimize, coverage, common, build_options_module) catch |err| {
            std.log.err("Failed to build utility {s}: {}", .{util.name, err});
            return; // Let build system handle the error gracefully
        };
    }

    // Unit tests
    buildTests(b, target, optimize, coverage, common, build_options_module) catch |err| {
        std.log.err("Failed to configure tests: {}", .{err});
        return; // Let build system handle the error gracefully
    };
}

/// Build a single utility with proper error handling
/// Creates executable, links necessary libraries, and sets up run steps
/// Returns error if build configuration fails
fn buildUtility(
    b: *std.Build,
    util: utils.UtilityMeta,
    target: std.Build.ResolvedTarget,
    optimize: std.builtin.OptimizeMode,
    coverage: bool,
    common: *std.Build.Module,
    build_options_module: *std.Build.Module,
) !void {
    const exe = b.addExecutable(.{
        .name = util.name,
        .root_source_file = b.path(util.path),
        .target = target,
        .optimize = optimize,
    });
    
    // Add imports
    exe.root_module.addImport("common", common);
    exe.root_module.addImport("build_options", build_options_module);
    
    // Metadata-driven library linking
    if (util.needs_libc) {
        exe.linkLibC();
    }
    
    // Enable coverage if requested
    if (coverage) {
        // For now, just ensure debug info is preserved for coverage tools
        exe.root_module.strip = false;
    }
    
    b.installArtifact(exe);

    // Create run step with error handling
    const run_cmd = b.addRunArtifact(exe);
    run_cmd.step.dependOn(b.getInstallStep());
    if (b.args) |args| {
        run_cmd.addArgs(args);
    }
    
    const run_step_name = b.fmt("run-{s}", .{util.name});
    const run_step_desc = b.fmt("Run {s} - {s}", .{util.name, util.description});
    const run_step = b.step(run_step_name, run_step_desc);
    run_step.dependOn(&run_cmd.step);
}

/// Configure tests with proper error handling
fn buildTests(
    b: *std.Build,
    target: std.Build.ResolvedTarget,
    optimize: std.builtin.OptimizeMode,
    coverage: bool,
    common: *std.Build.Module,
    build_options_module: *std.Build.Module,
) !void {
    const test_step = b.step("test", "Run unit tests");
    
    // Test each utility
    for (utils.utilities) |util| {
        const util_tests = b.addTest(.{
            .root_source_file = b.path(util.path),
            .target = target,
            .optimize = optimize,
        });
        
        util_tests.root_module.addImport("common", common);
        util_tests.root_module.addImport("build_options", build_options_module);
        
        // Metadata-driven library linking for tests
        if (util.needs_libc) {
            util_tests.linkLibC();
        }
        
        // Configure coverage
        if (coverage) {
            // Preserve debug info for coverage tools
            util_tests.root_module.strip = false;
        }
        
        const run_util_tests = b.addRunArtifact(util_tests);
        test_step.dependOn(&run_util_tests.step);
    }
    
    // Common library tests
    const common_tests = b.addTest(.{
        .root_source_file = b.path("src/common/lib.zig"),
        .target = target,
        .optimize = optimize,
    });
    common_tests.root_module.addImport("build_options", build_options_module);
    
    // Configure coverage for common tests
    if (coverage) {
        // Preserve debug info for coverage tools
        common_tests.root_module.strip = false;
    }
    
    const run_common_tests = b.addRunArtifact(common_tests);
    test_step.dependOn(&run_common_tests.step);
    
<<<<<<< HEAD
    // Add benchmark executable
    const benchmark_exe = b.addExecutable(.{
        .name = "benchmark-parsers",
        .root_source_file = b.path("src/benchmark_parsers.zig"),
        .target = target,
        .optimize = .ReleaseFast,
    });
    
    benchmark_exe.root_module.addImport("common", common);
    benchmark_exe.root_module.addImport("build_options", build_options_module);
    
    const benchmark_install = b.addInstallArtifact(benchmark_exe, .{});
    
    const benchmark_cmd = b.addRunArtifact(benchmark_exe);
    if (b.args) |args| {
        benchmark_cmd.addArgs(args);
    }
    
    const benchmark_step = b.step("benchmark", "Run parser performance benchmarks");
    benchmark_step.dependOn(&benchmark_install.step);
    benchmark_step.dependOn(&benchmark_cmd.step);
=======
    // Create a separate privileged test step
    const privileged_test_step = b.step("test-privileged", "Run tests that require privilege simulation (run under fakeroot)");
    
    // Run privileged tests only - filter for tests starting with "privileged:"
    for (utils.utilities) |util| {
        const util_tests = b.addTest(.{
            .root_source_file = b.path(util.path),
            .target = target,
            .optimize = optimize,
            .filters = &.{"privileged:"},  // Only run tests starting with "privileged:"
        });
        
        util_tests.root_module.addImport("common", common);
        util_tests.root_module.addImport("clap", clap.module("clap"));
        util_tests.root_module.addImport("build_options", build_options_module);
        
        if (util.needs_libc) {
            util_tests.linkLibC();
        }
        
        const run_util_tests = b.addRunArtifact(util_tests);
        privileged_test_step.dependOn(&run_util_tests.step);
    }
    
    // Also add common library privileged tests if any
    const common_tests_priv = b.addTest(.{
        .root_source_file = b.path("src/common/lib.zig"),
        .target = target,
        .optimize = optimize,
        .filters = &.{"privileged:"},  // Only run tests starting with "privileged:"
    });
    common_tests_priv.root_module.addImport("build_options", build_options_module);
    
    const run_common_tests_priv = b.addRunArtifact(common_tests_priv);
    privileged_test_step.dependOn(&run_common_tests_priv.step);
    
    // Integration tests
    buildIntegrationTests(b, target, optimize, coverage, common, clap, build_options_module) catch |err| {
        std.log.err("Failed to configure integration tests: {}", .{err});
        return;
    };
}

/// Configure integration tests for the privilege framework
fn buildIntegrationTests(
    b: *std.Build,
    target: std.Build.ResolvedTarget,
    optimize: std.builtin.OptimizeMode,
    coverage: bool,
    common: *std.Build.Module,
    _: *std.Build.Dependency,  // clap - not used but kept for API consistency
    build_options_module: *std.Build.Module,
) !void {
    const integration_test_step = b.step("test-integration", "Run privilege framework integration tests");
    
    // Core infrastructure integration tests
    const core_integration_tests = b.addTest(.{
        .root_source_file = b.path("src/common/privilege_test_integration.zig"),
        .target = target,
        .optimize = optimize,
    });
    core_integration_tests.root_module.addImport("build_options", build_options_module);
    
    if (coverage) {
        core_integration_tests.root_module.strip = false;
    }
    
    const run_core_integration = b.addRunArtifact(core_integration_tests);
    integration_test_step.dependOn(&run_core_integration.step);
    
    // Workflow integration tests
    const workflow_tests = b.addTest(.{
        .root_source_file = b.path("tests/privilege_integration/workflow_test.zig"),
        .target = target,
        .optimize = optimize,
    });
    workflow_tests.root_module.addImport("common", common);
    
    if (coverage) {
        workflow_tests.root_module.strip = false;
    }
    
    const run_workflow_tests = b.addRunArtifact(workflow_tests);
    integration_test_step.dependOn(&run_workflow_tests.step);
    
    // File operations integration tests
    const file_ops_tests = b.addTest(.{
        .root_source_file = b.path("tests/privilege_integration/file_ops_test.zig"),
        .target = target,
        .optimize = optimize,
    });
    file_ops_tests.root_module.addImport("common", common);
    
    if (coverage) {
        file_ops_tests.root_module.strip = false;
    }
    
    const run_file_ops_tests = b.addRunArtifact(file_ops_tests);
    integration_test_step.dependOn(&run_file_ops_tests.step);
>>>>>>> f23d256a
}<|MERGE_RESOLUTION|>--- conflicted
+++ resolved
@@ -156,7 +156,6 @@
     const run_common_tests = b.addRunArtifact(common_tests);
     test_step.dependOn(&run_common_tests.step);
     
-<<<<<<< HEAD
     // Add benchmark executable
     const benchmark_exe = b.addExecutable(.{
         .name = "benchmark-parsers",
@@ -178,7 +177,7 @@
     const benchmark_step = b.step("benchmark", "Run parser performance benchmarks");
     benchmark_step.dependOn(&benchmark_install.step);
     benchmark_step.dependOn(&benchmark_cmd.step);
-=======
+    
     // Create a separate privileged test step
     const privileged_test_step = b.step("test-privileged", "Run tests that require privilege simulation (run under fakeroot)");
     
@@ -192,7 +191,6 @@
         });
         
         util_tests.root_module.addImport("common", common);
-        util_tests.root_module.addImport("clap", clap.module("clap"));
         util_tests.root_module.addImport("build_options", build_options_module);
         
         if (util.needs_libc) {
@@ -216,7 +214,7 @@
     privileged_test_step.dependOn(&run_common_tests_priv.step);
     
     // Integration tests
-    buildIntegrationTests(b, target, optimize, coverage, common, clap, build_options_module) catch |err| {
+    buildIntegrationTests(b, target, optimize, coverage, common, build_options_module) catch |err| {
         std.log.err("Failed to configure integration tests: {}", .{err});
         return;
     };
@@ -229,7 +227,6 @@
     optimize: std.builtin.OptimizeMode,
     coverage: bool,
     common: *std.Build.Module,
-    _: *std.Build.Dependency,  // clap - not used but kept for API consistency
     build_options_module: *std.Build.Module,
 ) !void {
     const integration_test_step = b.step("test-integration", "Run privilege framework integration tests");
@@ -278,5 +275,4 @@
     
     const run_file_ops_tests = b.addRunArtifact(file_ops_tests);
     integration_test_step.dependOn(&run_file_ops_tests.step);
->>>>>>> f23d256a
 }